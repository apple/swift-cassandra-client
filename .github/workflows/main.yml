name: Main

on:
  push:
    branches: [main]
  schedule:
    - cron: "0 8,20 * * *"

jobs:
  unit-tests:
    name: Unit tests
    uses: ./.github/workflows/unit_tests.yml
    with:
      linux_5_10_arguments_override: "--explicit-target-dependency-import-check error -Xswiftc -strict-concurrency=complete"
      linux_6_0_arguments_override: "--explicit-target-dependency-import-check error"
      linux_6_1_arguments_override: "--explicit-target-dependency-import-check error"
      linux_nightly_next_arguments_override: "--explicit-target-dependency-import-check error"
      linux_nightly_main_arguments_override: "--explicit-target-dependency-import-check error"

  cxx-interop:
    name: Cxx interop
    uses: apple/swift-nio/.github/workflows/cxx_interop.yml@main

<<<<<<< HEAD
  static-sdk:
    name: Static SDK
    # Workaround https://github.com/nektos/act/issues/1875
    uses: apple/swift-nio/.github/workflows/static_sdk.yml@main
=======
  macos-tests:
    name: macOS tests
    uses: apple/swift-nio/.github/workflows/macos_tests.yml@main
    with:
      build_scheme: swift-cassandra-client
      swift_test_enabled: false  # requires running Cassandra server
      watchos_xcode_build_enabled: false  # posix API availability
      tvos_xcode_build_enabled: false  # posix API availability
>>>>>>> b99db599
<|MERGE_RESOLUTION|>--- conflicted
+++ resolved
@@ -21,12 +21,6 @@
     name: Cxx interop
     uses: apple/swift-nio/.github/workflows/cxx_interop.yml@main
 
-<<<<<<< HEAD
-  static-sdk:
-    name: Static SDK
-    # Workaround https://github.com/nektos/act/issues/1875
-    uses: apple/swift-nio/.github/workflows/static_sdk.yml@main
-=======
   macos-tests:
     name: macOS tests
     uses: apple/swift-nio/.github/workflows/macos_tests.yml@main
@@ -35,4 +29,7 @@
       swift_test_enabled: false  # requires running Cassandra server
       watchos_xcode_build_enabled: false  # posix API availability
       tvos_xcode_build_enabled: false  # posix API availability
->>>>>>> b99db599
+
+  static-sdk:
+    name: Static SDK
+    uses: apple/swift-nio/.github/workflows/static_sdk.yml@main